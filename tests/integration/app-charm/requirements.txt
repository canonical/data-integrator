ops >= 2.0.0
<<<<<<< HEAD
pymongo == 4.8.0
kafka-python == 2.0.2
=======
pymongo == 4.2.0
kafka-python == 2.0.2
kazoo == 2.10.0
pure-sasl == 0.6.2
>>>>>>> 20aadf21
<|MERGE_RESOLUTION|>--- conflicted
+++ resolved
@@ -1,10 +1,5 @@
 ops >= 2.0.0
-<<<<<<< HEAD
 pymongo == 4.8.0
 kafka-python == 2.0.2
-=======
-pymongo == 4.2.0
-kafka-python == 2.0.2
 kazoo == 2.10.0
-pure-sasl == 0.6.2
->>>>>>> 20aadf21
+pure-sasl == 0.6.2